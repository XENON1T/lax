--- conflicted
+++ resolved
@@ -40,13 +40,8 @@
 
 
 class MisIdS1SingleScatter(Lichen):
-<<<<<<< HEAD
-        """
-    Removes events that should be cut by the other single scatter cuts, but are not because o1f mis-classified S1s.
-=======
     """
     Removes events that should be cut by the other single scatter cuts, but are not because of mis-classified S1s.
->>>>>>> 78f837d2
     This was tuned specifically for the Kr83m peak at 32 keV, which remains after cuts because the 9 keV S1 was
     classfied as an S2.
     Required treemakers: Extended, LargestPeakProperties, Corrections
@@ -113,5 +108,4 @@
         # now check chi2
         alt_interaction_passes = chi2s > self.chi2_cut
         df.loc[mask, self.name()] = True ^ alt_interaction_passes
-        
         return df