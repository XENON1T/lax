"""The cuts for science run 0

This includes all current definitions of the cuts for the first science run
"""

# -*- coding: utf-8 -*-
import inspect
import os
import pytz

import numpy as np
from pax import units

from scipy.interpolate import RectBivariateSpline
from scipy.stats import binom_test
from scipy import interpolate
import json

from lax.lichen import Lichen, RangeLichen, ManyLichen, StringLichen
from lax import __version__ as lax_version

# Store the directory of our data files
DATA_DIR = os.path.join(os.path.dirname(os.path.abspath(inspect.getfile(inspect.currentframe()))),
                        '..', 'data')


class AllEnergy(ManyLichen):
    """Cuts applicable for low and high energy (gammas)

    This is a subset mostly of the low energy cuts.
    """
    version = lax_version

    def __init__(self):
        self.lichen_list = [
            FiducialCylinder1p3T(),
            InteractionExists(),
            S2Threshold(),
            InteractionPeaksBiggest(),
            S2AreaFractionTop(),
            S2SingleScatter(),
            DAQVeto(),
            S1SingleScatter(),
            S2PatternLikelihood(),
            S2Tails(),
            MuonVeto(),
<<<<<<< HEAD
            KryptonMisIdS1()
=======
            Flash()
>>>>>>> ecd6df0c
        ]


class LowEnergyRn220(AllEnergy):
    """Select Rn220 events with cs1<200

    This is the list that we use for the Rn220 data to calibrate ER in the
    region of interest.

    It doesn't contain the PreS2Junk cut
    """

    def __init__(self):
        AllEnergy.__init__(self)
        # Replaces Interaction exists
        self.lichen_list[1] = S1LowEnergyRange()

        # Use a simpler single scatter cut
        self.lichen_list[5] = S2SingleScatterSimple()

        self.lichen_list += [
            S1PatternLikelihood(),
            S2Width(),
            S1MaxPMT(),
            SingleElectronS2s(),
            S1AreaFractionTop(),
        ]


class LowEnergyBackground(LowEnergyRn220):
    """Select background events with cs1<200

    This is the list that we'll use for the actual DM search. Additionally to the
    LowEnergyRn220 list it contains the PreS2Junk
    """

    def __init__(self):
        LowEnergyRn220.__init__(self)

        self.lichen_list += [
            PreS2Junk(),
        ]


class LowEnergyAmBe(LowEnergyRn220):
    """Select AmBe events with cs1<200 with appropriate cuts

    It is the same as the LowEnergyRn220 cuts.
    """

    def __init__(self):
        LowEnergyRn220.__init__(self)


class DAQVeto(ManyLichen):
    """Check if DAQ busy or HE veto

    Make sure no DAQ vetos happen during your event. This
    automatically checks both busy and high-energy vetos.
    Also makes sure last BUSY type is 'off' and cuts
    last 21 seconds of each run.

    Requires Proximity minitrees.

    https://xecluster.lngs.infn.it/dokuwiki/doku.php?id=xenon:xenon1t:analysis:firstresults:daqandnoise

    Contact: Daniel Coderre <daniel.coderre@lhep.unibe.ch>
    """
    version = 1

    def __init__(self):
        self.lichen_list = [self.EndOfRunCheck(),
                            self.BusyTypeCheck(),
                            self.BusyCheck(),
                            self.HEVCheck()]

    class EndOfRunCheck(Lichen):
        """Check that the event does not come in the last 21 seconds of the run
        """

        def _process(self, df):
            import hax          # noqa
            if not len(hax.config):
                # User didn't init hax yet... let's do it now
                hax.init()

            # Get the end times for each run
            # The datetime -> timestamp logic here is the same as in the pax event builder
            run_numbers = np.unique(df.run_number.values)
            run_end_times = [int(q.replace(tzinfo=pytz.utc).timestamp() * int(1e9))
                             for q in hax.runs.get_run_info(run_numbers.tolist(), 'end')]
            run_end_times = {run_numbers[i]: run_end_times[i]
                             for i in range(len(run_numbers))}

            # Pass events that occur before (end time - 21 sec) of the run they are in
            df.loc[:, self.name()] = df.apply(lambda row: row['event_time'] <
                                              run_end_times[row['run_number']] - 21e9, axis=1)
            return df

    class BusyTypeCheck(Lichen):
        """Ensure that the last busy type (if any) is OFF
        """

        def _process(self, df):
            df.loc[:, self.name()] = ((~(df['previous_busy_on'] < 60e9)) |
                                      (df['previous_busy_off'] <
                                       df['previous_busy_on']))
            return df

    class BusyCheck(Lichen):
        """Check if the event contains a BUSY veto trigger
        """

        def _process(self, df):
            df.loc[:, self.name()] = (abs(df['nearest_busy']) >
                                      df['event_duration'] / 2)
            return df

    class HEVCheck(Lichen):
        """Check if the event contains a HE veto trigger
        """

        def _process(self, df):
            df.loc[:, self.name()] = (abs(df['nearest_hev']) >
                                      df['event_duration'] / 2)
            return df


class S2Tails(Lichen):
    """Check if event is in a tail of a previous S2

    Requires S2Tail minitrees.

    https://xecluster.lngs.infn.it/dokuwiki/doku.php?id=xenon:xenon1t:analysis:subgroup:wimphysics:s2_tails_sr0

    Contact: Daniel Coderre <daniel.coderre@lhep.unibe.ch>
    """
    version = 0

    def _process(self, df):
        df.loc[:, self.name()] = ((~(df['s2_over_tdiff'] >= 0)) |
                                  (df['s2_over_tdiff'] < 0.04))
        return df


class FiducialCylinder1T_TPF2dFDC(StringLichen):
    """Fiducial volume cut.

    The fidicual volume cut defines the region in depth and radius that we
    trust and use for the exposure. This is the region where the background
    distribution is flat.

    This version of the cut is based pax v6.4 bg run 0 data. See the
    note first results fiducial volume note for the study of the definition.

    (Used to be "FiducialCylinder1T" version 4.)

    Contact: Sander breur <sanderb@nikhef.nl>

    """
    version = 4
    string = "(-92.9 < z) & (z < -9) & (sqrt(x*x + y*y) < 36.94)"

    def pre(self, df):
        df.loc[:, 'r'] = np.sqrt(df['x'] * df['x'] + df['y'] * df['y'])
        return df


class FiducialCylinder1T(StringLichen):
    """Fiducial volume cut using NN 3D FDC instead of TPF 2D FDC above.

    Temporary/under development, for preliminary comparisons to
    FiducialCylinder1p3T below.

    """
    version = 5
    string = "(-92.9 < z_3d_nn) & (z_3d_nn < -9) & (sqrt(x_3d_nn*x_3d_nn + y_3d_nn*y_3d_nn) < 36.94)"

    def pre(self, df):
        df.loc[:, 'r_3d_nn'] = np.sqrt(df['x_3d_nn'] * df['x_3d_nn'] + df['y_3d_nn'] * df['y_3d_nn'])
        return df


class FiducialCylinder1p3T(StringLichen):
    """Larger fiducial volume cut for benchmarking and development.

    Using new 3D FDC positions. Tested in e.g. following note:

    https://xe1t-wiki.lngs.infn.it/doku.php?id=xenon:kazama:ambe_ng_comparison:performance_check_ng_ambe

    """
    version = 0
    string = "(-92.9 < z_3d_nn) & (z_3d_nn < -9) & (sqrt(x_3d_nn*x_3d_nn + y_3d_nn*y_3d_nn) < 41.26)"

    def pre(self, df):
        df.loc[:, 'r_3d_nn'] = np.sqrt(df['x_3d_nn'] * df['x_3d_nn'] + df['y_3d_nn'] * df['y_3d_nn'])
        return df


FV_CONFIGS = [
    # Mass (kg), (z0, vz, p, vr2)
    (1000, (-57.58, 31.25, 4.20, 1932.53)),
    (1025, (-57.29, 31.65, 3.71, 1987.85)),
    (1050, (-62.25, 33.89, 3.08, 1969.68)),
    (1075, (-59.73, 35.58, 2.97, 1938.27)),
    (1100, (-58.36, 36.97, 2.67, 1951.06)),
    (1125, (-58.57, 37.36, 2.78, 1953.64)),
    (1150, (-58.71, 37.37, 3.25, 1934.94)),
    (1175, (-57.35, 38.17, 3.14, 1944.21)),
    (1200, (-56.44, 39.23, 2.88, 1961.09)),
    (1225, (-55.81, 40.30, 2.80, 1969.58)),
    (1250, (-55.44, 40.70, 3.21, 1936.89)),
    (1275, (-54.62, 41.19, 3.29, 1937.40)),
    (1300, (-54.04, 42.08, 2.56, 2041.03)),
    (1325, (-53.31, 42.52, 2.85, 2005.24)),
    (1350, (-51.63, 43.64, 3.15, 1949.59)),
    (1375, (-51.85, 44.07, 2.87, 2003.40)),
    (1400, (-52.22, 43.88, 3.88, 1949.48)),
    (1425, (-50.87, 45.22, 2.75, 2046.11)),
    (1450, (-51.66, 43.60, 3.58, 2053.80)),
    (1475, (-51.99, 43.92, 3.88, 2044.43)),
    (1500, (-52.50, 43.69, 4.31, 2059.53)),
    (1525, (-51.51, 44.67, 3.68, 2093.78)),
    (1550, (-51.13, 45.04, 3.98, 2088.21)),
    (1575, (-49.44, 46.67, 3.43, 2091.66)),
    (1600, (-50.15, 45.95, 3.77, 2126.11)),
    (1625, (-50.06, 45.99, 4.32, 2119.37)),
    (1650, (-50.16, 45.95, 4.67, 2137.15)),
    (1675, (-49.10, 47.05, 4.53, 2128.00)),
    (1700, (-49.54, 46.51, 6.10, 2129.72)),
]


class FiducialTestEllips(StringLichen):
    """TESTFiducial volume cut using NN 3D FDC.
    Temporary/under development, for preliminary
    comparisons between the different masses. For every mass
    in the fv_config keys a FiducialTestEllips<mass> is made.
    For more info on the construction of the FV see:
    https://xe1t-wiki.lngs.infn.it/doku.php?id=xenon:xenon1t:analysis:sciencerun1:fiducial_volume:optimized_ellips
    sanderb@nikhef.nl
    """
    version = 1
    parameter_symbols = tuple('z0 vz p vr2'.split())
    parameter_values = None   # Will be tuple of parameter values
    string = "((( (((z_3d_nn-@z0)**2)**0.5) /@vz)**@p)+ (r_3d_nn**2/@vr2)**@p) < 1"

    def _process(self, df):
        bla = dict(zip(self.parameter_symbols, self.parameter_values))
        df.loc[:, self.name()] = df.eval(self.string,
                                         global_dict=bla)
        return df

    def pre(self, df):
        df.loc[:, 'r_3d_nn'] = np.sqrt(df['x_3d_nn']**2 + df['y_3d_nn']**2)
        return df


for mass, params in FV_CONFIGS:
    name = 'FiducialTestEllips' + str(int(mass))
    c = type(name, (FiducialTestEllips,), dict())
    c.parameter_values = params
    locals()[name] = c


class FiducialFourLeafClover1250kg(StringLichen):
    """Fiducial volume cut: Four leaf Clover

    Our FV is constraint by two depth planes (4 cm above the gate, 9 cm below the gate)
    and a curved surface which stays 4 cm from the measured walls of the tpc.

    The fidicual volume cut defines the region in depth and radius that we
    trust and could use for the first science run. This is the region where
    we still expect the background distribution is flat.

    For the phi dependent shape we took the 210Po data from wall events and
    calculated where the ... percentile of events leaking in. For the angle
    the edge of the event distribution for different z slices where taken.
    The angel was taken so that both the lower and upper part of the FV stay a similar
    distance away from the edge.

    This version of the cut is based pax v6.4 bg run 0 data. See the
    note first results fiducial volume note for the study of the definition.

    Contact: Sander breur <sanderb@nikhef.nl>

    """
    version = 1

    string = "(-92.9 < z) & (z < -9) & (r_phi < r_max)"

    def pre(self, df):

        # first get the points from 210Po
        # open file and get text
        rho_phi_filename = os.path.join(DATA_DIR,
                                        'R_phi_curve_360points.txt')
        with open(rho_phi_filename) as file:
            text = file.readlines()
        # get value per line
        phi_values = []
        r_values = []
        for line in text:
            phi_values.append(float(line.split()[0]))
            r_values.append(float(line.split()[1]))

        # Set values needed for phi dependent radius
        phi_values = np.array(phi_values)
        r_values = np.array(r_values)
        # this is the average radius for the shape, this we scale
        average_radius_egg = np.average(r_values)

        # Set user defined values for the FV:
        # Set the radius and angle
        radius_scaling_value = 41  # cm # this sets the average radius
        radius_offset_value = 1  # cm # this sets the angle
        # Set the height
        depth_upper_bound = -9  # cm - exlude all gamma's
        depth_lower_bound = -96.9 + 4  # cm - stay away from the cathode
        max_height = depth_upper_bound - depth_lower_bound

        # Go to polar coordinates
        def cart2pol(x_value, y_value):
            """This is a simple function to change coordinate system.
            """
            rho = np.sqrt(x_value ** 2 + y_value ** 2)
            phi = np.arctan2(y_value, x_value)
            return (rho, phi)

        # Find argument of nearest value in array
        def find_nearest(array, values):
            """This is a simple function to find the argument of a value in an array.
            """
            indices = np.abs(np.subtract.outer(array, values)).argmin(0)
            return indices

        # Get the dep max radius for a FV in R with an angle set by r_offset
        # takes depth array [cm], Max radius [cm], radius offset [cm],
        # total height of cylinder [cm], center of cylinder in depth [cm]
        def coffee_r(z_value, R, r_offset, height, z_center):
            """This make the radius depth dependent. For a given r_offset it increases
            the top radius by r_offset and decreases the bottom radius by r_offset while
            keeping a straight line in the R2-Z space to keep the volume the same.
            """
            return np.sqrt((((R + r_offset) ** 2 - (R - r_offset) ** 2) / height) * (z_value - z_center + (height / 2)) + (
                R - r_offset) ** 2)  # returns radius array [cm]

        # Rho from data
        df.loc[:, 'r_phi'] = cart2pol(df['x'], df['y'])[0]
        # Max Rho
        df.loc[:, 'r_max'] = ((radius_scaling_value / average_radius_egg) *
                              coffee_r(df['z'],
                                       r_values[find_nearest(phi_values, cart2pol(df['x'], df['y'])[1])],
                                       radius_offset_value,
                                       max_height,
                                       -max_height / 2 + depth_upper_bound))
        return df


class AmBeFiducial(StringLichen):
    """AmBe Fiducial volume cut.
    This uses the same Z cuts as the 1T fiducial cylinder, but a wider allowed range in R to maximize the number of nuclear recoils.
    There is a third cut on the distance to the source, so that we cut away background ER.
    Link to note:
    https://xecluster.lngs.infn.it/dokuwiki/lib/exe/fetch.php?media=xenon:xenon1t:hogenbirk:nr_band_sr0.html

    Contact: Erik Hogenbirk <ehogenbi@nikhef.nl>

    Position updated to reflect correct I-Belt 1 position. Link to Note:xenon:xenon1t:analysis:dominick:sr1_ambe_check.
    """
    version = 2
    string = "(distance_to_source < 103.5) & (-92.9 < z) & (z < -9) & (sqrt(x*x + y*y) < 42.00)"

    def pre(self, df):
        source_position = (97, 43.5, -50)
        df.loc[:, 'distance_to_source'] = ((source_position[0] - df['x']) ** 2 +
                                           (source_position[1] - df['y']) ** 2 +
                                           (source_position[2] - df['z']) ** 2) ** 0.5
        return df


class InteractionExists(StringLichen):
    """Checks that there was a pairing of S1 and S2.

    Contact: Christopher Tunnell <tunnell@uchicago.edu>
    """
    version = 0
    string = "0 < cs1"


class InteractionPeaksBiggest(StringLichen):
    """Ensuring main peak is larger than the other peak

    (Should not be a big requirement for pax_v6.5.0)

    Contact: Christopher Tunnell <tunnell@uchicago.edu>
    """
    version = 0
    string = "(s1 > largest_other_s1) & (s2 > largest_other_s2)"


class S1LowEnergyRange(RangeLichen):
    """For isolating the low-energy band.
    Just an energy selection.
    Contact: Christopher Tunnell <tunnell@uchicago.edu>
    """
    version = 0
    allowed_range = (0, 200)
    variable = 'cs1'


class S1MaxPMT(StringLichen):
    """Cut events which have a high fraction of the area in a single PMT

    Cuts events which are mostly seen by one PMT. These events could be for
    example afterpulses or light emission. This is the 99% quantile fit using
    pax 6.4.2 on Rn220.

    xenon:xenon1t:yuehuan:analysis:0sciencerun_s1_pmtmax

    Contact: Julien Wulf <jwulf@physik.uzh.ch>
    """
    version = 0
    string = "s1_largest_hit_area < 0.052 * s1 + 4.15"


class S1PatternLikelihood(StringLichen):
    """Reject accidendal coicident events from lone s1 and lone s2.

    Details of the likelihood and cut definitions can be seen in the following notes.
       SR0: xenon:xenon1t:analysis:summary_note:s1_pattern_likelihood_cut
       SR1: xenon:xenon1t:kazama:s1_pattern_cut_sr1

    Requires Extended minitrees.
    Contact: Shingo Kazama <kazama@physik.uzh.ch>
    """

    version = 1
    string = "s1_pattern_fit < -17.384885 + 24.894875*s1**0.5 + 2.794984*s1 -0.237268*s1**1.5 + 0.005549*s1**2.0"


class S1SingleScatter(Lichen):
    """Requires only one valid interaction between the largest S2, and any S1 recorded before it.

    The S1 cut checks that any possible secondary S1s recorded in a waveform, could not have also
    produced a valid interaction with the primary S2. To check whether an interaction between the
    second largest S1 and the largest S2 is valid, we use the S2Width cut. If the event would pass
    the S2Width cut, a valid second interaction exists, and we may have mis-identified which S1 to
    pair with the primary S2. Therefore we cut this event. If it fails the S2Width cut the event is
    not removed.

    Current version is developed on unblinded Bkg data (paxv6.4.2). It is described in this note:
    https://xecluster.lngs.infn.it/dokuwiki/doku.php?id=xenon:xenon1t:jacques:s1_single_scatter_cut

    It should be applicable to data regardless of if it is ER or NR.

    Contact: Jacques <jpienaa@purdue.edu>
    """

    version = 1

    def _process(self, df):
        s2width = S2Width

        alt_rel_width = df['s2_range_50p_area'] / s2width.s2_width_model(df['alt_s1_interaction_z'])
        alt_interaction_passes = alt_rel_width < s2width.relative_s2_width_bounds(df.s2.values, kind='high')
        alt_interaction_passes &= alt_rel_width > s2width.relative_s2_width_bounds(df.s2.values, kind='low')

        df.loc[:, (self.name())] = True ^ alt_interaction_passes
        return df


class S2AreaFractionTop(Lichen):
    """Cuts events with an unusual fraction of S2 on top array.

    Primarily cuts gas events with a particularly large S2 AFT, also targets some
    strange / junk / other events with a low AFT.

    This cut has been checked on S2 ranges between 0 and 50 000 pe.

    Described in the note at: xenon:xenon1t:analysis:firstresults:s2_aft_cut_summary

    Contact: Adam Brown <abrown@physik.uzh.ch>
    """

    def _process_v2(self, df):
        """This is a simple range cut which was chosen by eye.
        """
        allowed_range = (0.5, 0.72)
        aft_variable = 's2_area_fraction_top'
        df.loc[:, self.name()] = ((df[aft_variable] < allowed_range[1]) &
                                  (df[aft_variable] > allowed_range[0]))
        return df

    def _process_v3(self, df):
        """This is a more complex and much tighter cut than version 2 from fitting
        the distribution in slices in S2 space and choosing the 0.5% and 99.5% quantile
        for each fit to give a theoretical acceptance of 99%.
        """

        def upper_limit_s2_aft(s2):
            return 0.6177399420527526 + 3.713166211522462e-08 * s2 + 0.5460484265254656 / np.log(s2)

        def lower_limit_s2_aft(s2):
            return 0.6648160611018054 - 2.590402853814859e-07 * s2 - 0.8531029789184852 / np.log(s2)

        aft_variable = 's2_area_fraction_top'
        s2_variable = 's2'
        df.loc[:, self.name()] = ((df[aft_variable] <
                                   upper_limit_s2_aft(df[s2_variable])) &
                                  (df[aft_variable] >
                                   lower_limit_s2_aft(df[s2_variable])))

        return df

    def __init__(self, version=2):
        self.version = version
        if version not in [2, 3]:
            raise ValueError('Only versions 2 and 3 are implemented')

    def _process(self, df):
        if self.version == 2:
            return self._process_v2(df)
        elif self.version == 3:
            return self._process_v3(df)
        else:
            raise ValueError('Only versions 2 and 3 are implemented')


class S2SingleScatter(Lichen):
    """Check that largest other S2 area is smaller than some bound.

    The single scatter is to cut an event if its largest_other_s2 is too large.
    As the largest_other_s2 takes a greater value when they originated from some real scatters
    in comparison, those from photo-ionization in single scatter cases would be smaller.

    https://xecluster.lngs.infn.it/dokuwiki/doku.php?id=xenon:xenon1t:analysis:firstresults:cut:s2single

    Contact: Tianyu Zhu <tz2263@columbia.edu>
    """

    version = 4
    allowed_range = (0, np.inf)
    variable = 'temp'

    @classmethod
    def other_s2_bound(cls, s2_area):
        rescaled_s2_0 = s2_area * 0.00832 + 72.3
        rescaled_s2_1 = s2_area * 0.03 - 109

        another_term_0 = 1 / (np.exp((s2_area - 23300) * 5.91e-4) + 1)
        another_term_1 = 1 / (np.exp((23300 - s2_area) * 5.91e-4) + 1)

        return rescaled_s2_0 * another_term_0 + rescaled_s2_1 * another_term_1

    def _process(self, df):
        largest_other_s2_is_nan = np.isnan(df.largest_other_s2)
        df.loc[:, self.name()] = largest_other_s2_is_nan | (df.largest_other_s2 < self.other_s2_bound(df.s2))
        return df


class S2SingleScatterSimple(StringLichen):
    """Check that largest other S2 area is smaller than some bound.

    It's the low energy limit of the S2SingleScatter Cut
    applies to S2 < 20000

    https://xecluster.lngs.infn.it/dokuwiki/doku.php?id=xenon:xenon1t:analysis:firstresults:cut:s2single

    Contact: Tianyu Zhu <tz2263@columbia.edu>
    """
    version = 2
    string = '(~ (largest_other_s2 > 0)) | (largest_other_s2 < s2 * 0.00832 + 72.3)'


class S2PatternLikelihood(StringLichen):
    """Reject poorly reconstructed S2s and multiple scatters.

    Details of the likelihood can be seen in the following note. Here, 98
    quantile acceptance line estimated with Rn220 data (pax_v6.4.2) is used.

       xenon:xenon1t:analysis:firstresults:s2_pattern_likelihood_cut

    Requires Extended minitrees.

    Contact: Bart Pelssers  <bart.pelssers@fysik.su.se> Tianyu Zhu  <tz2263@columbia.edu>
    """
    version = 1
    string = "s2_pattern_fit < 0.0390*s2 + 609*s2**0.0602 - 666"


class S2Threshold(StringLichen):
    """The S2 energy at which the trigger is perfectly efficient.

    See: https://xecluster.lngs.infn.it/dokuwiki/doku.php?id=xenon:xenon1t:analysis:firstresults:daqtriggerpaxefficiency

    Contact: Jelle Aalbers <aalbers@nikhef.nl>
    """
    version = 1
    string = "200 < s2"


class S2Width(ManyLichen):
    """S2 Width cut based on diffusion model

    The S2 width cut compares the S2 width to what we could expect based on its depth in the detector. The inputs to
    this are the drift velocity and the diffusion constant. The allowed variation in S2 width is greater at low
    energy (since it is fluctuating statistically) Ref: (arXiv:1102.2865)

    It should be applicable to data regardless of if it ER or NR;
    above cS2 = 1e5 pe ERs the acceptance will go down due to track length effects.

    Tune the diffusion model parameters based on pax v6.4.2 AmBe data according to note:

    xenon:xenon1t:yuehuan:analysis:0sciencerun_s2width_update0#comparison_with_diffusion_model_cut_by_jelle_pax_v642

    Contact: Yuehuan <weiyh@physik.uzh.ch>, Jelle <jaalbers@nikhef.nl>
    """
    version = 2

    def __init__(self):
        self.lichen_list = [self.S2WidthHigh(),
                            self.S2WidthLow()]

    @staticmethod
    def s2_width_model(z):
        diffusion_constant = 22.8 * ((units.cm)**2) / units.s
        v_drift = 1.44 * (units.um) / units.ns
        GausSigmaToR50 = 1.349

        EffectivePar = 1.10795
        Sigma_0 = 258.41 * units.ns
        return GausSigmaToR50 * np.sqrt(Sigma_0 ** 2 - EffectivePar * 2 * diffusion_constant * z / v_drift ** 3)

    def subpre(self, df):
        # relative_s2_width
        df.loc[:, 'temp'] = df['s2_range_50p_area'] / S2Width.s2_width_model(df['z'])
        return df

    @staticmethod
    def relative_s2_width_bounds(s2, kind='high'):
        x = 0.5 * np.log10(np.clip(s2, 150, 4500 if kind == 'high' else 2500))
        if kind == 'high':
            return 3 - x
        elif kind == 'low':
            return -0.9 + x
        raise ValueError("kind must be high or low")

    class S2WidthHigh(Lichen):

        def pre(self, df):
            return S2Width.subpre(self, df)

        def _process(self, df):
            df.loc[:, self.name()] = (df.temp <= S2Width.relative_s2_width_bounds(df.s2,
                                                                                  kind='high'))
            return df

    class S2WidthLow(RangeLichen):

        def pre(self, df):
            return S2Width.subpre(self, df)

        def _process(self, df):
            df.loc[:, self.name()] = (S2Width.relative_s2_width_bounds(df.s2,
                                                                       kind='low') <= df.temp)
            return df


class S1AreaFractionTop(RangeLichen):
    '''S1 area fraction top cut

    Uses a modified version of scipy.stats.binom_test to compute a p-value based on the
    observed number of s1 photons in the top array, given the expected
    probability that a photon at the event's (x,y,z) makes it to the top array.
    Modifications made to original algorithm implemented in pax increase sensitivity for small s1s.
    For pax < v6.6.0 computes p-value live, otherwise loads it from disk. Computation done here is
    not as accurate as in pax > v6.6.5

    Ideally requires Extended minitrees >= v0.0.4

    Uses a 3D map generated with Kr83m 32 keV line

    note: https://xe1t-wiki.lngs.infn.it/doku.php?id=xenon:xenon1t:darryl:xe1t_s1_aft_map
    also https://xe1t-wiki.lngs.infn.it/doku.php?id=xenon:xenon1t:darryl:s1_aft_update

    Contact: Darryl Masson, dmasson@purdue.edu
    '''

    variable = 's1_area_fraction_top_probability'
    allowed_range = (1e-4, 1 + 1e-7)  # must accept p-value = 1.0 with a < comparison
    version = 2

    def __init__(self):
        aftmap_filename = os.path.join(DATA_DIR, 's1_aft_rz_02Mar2017.json')
        with open(aftmap_filename) as data_file:
            data = json.load(data_file)
        r_pts = np.array(data['r_pts'])
        z_pts = np.array(data['z_pts'])
        aft_vals = np.array(data['map']).reshape(len(r_pts), len(z_pts))
        self.aft_map = RectBivariateSpline(r_pts, z_pts, aft_vals)

    def pre(self, df):
        if self.variable not in df:
            df.loc[:, self.variable] = df.apply(lambda row: binom_test(np.round(row['s1_area_fraction_top'] * row['s1']),
                                                                       np.round(row['s1']),
                                                                       self.aft_map(np.sqrt(row['x']**2 + row['y']**2),
                                                                                    row['z'])[0, 0]),
                                                axis=1)
        return df


class PreS2Junk(StringLichen):
    """Cut events with lot of peak area before main S2

    SR0: https://xe1t-wiki.lngs.infn.it/doku.php?id=xenon:xenon1t:yuehuan:analysis:0sciencerun_signal_noise
    SR1: https://xe1t-wiki.lngs.infn.it/doku.php?id=xenon:xenon1t:julien:analysis:sciencerun1:s1_noise_cut

    Contact: Julien Wulf <jwulf@physik.uzh.ch>
    """
    version = 1
    string = "area_before_main_s2 - s1 < 300"


class SingleElectronS2s(Lichen):
    """Remove mis-identified single electron S2s classified as S1s

    Details of the definition can be seen in the following note:

    https://xecluster.lngs.infn.it/dokuwiki/doku.php?id=xenon:xenon1t:analysis:firstresults:exploring_se_cut

    This was done by redrawing and improving the classification bounds for S1s at low energies by
    building up from Jelles low-energy classification work at a peaks level.
    To do this Rn220 data processed in pax.v6.4.2 was used.

    Requires: TotalProperties, LowEnergyS1Candidates minitrees.

    Contact: Miguel Angel Vargas <m_varg03@uni-muenster.de>
    """
    version = 3
    allowed_range_area = (10, 200)
    allowed_range_rt = (11, 450)
    area_variable = 's1'
    rt_variable = 's1_rise_time'
    aft_variable = 's1_area_fraction_top'

    bound = interpolate.interp1d([0, 0.3, 0.4, 0.5, 0.60, 0.60, 1.0], [70, 70, 61, 61, 35, 0, 0], kind='linear')

    def _process(self, df):
        # Is the event inside the area box considered for this study?
        cond1 = ((df[self.area_variable] > self.allowed_range_area[0]) &
                 (df[self.area_variable] < self.allowed_range_area[1]) &
                 (df[self.rt_variable] > self.allowed_range_rt[0]) &
                 (df[self.rt_variable] < self.allowed_range_rt[1]))
        cond2 = (df[self.rt_variable] < SingleElectronS2s.bound(df[self.aft_variable]))

        # Pass events by default
        passes = np.ones(len(df), dtype=np.bool)

        # Reject events inside the box that don't pass the bound
        passes = (True ^ (cond1)) | (cond1 & cond2)

        df.loc[:, self.name()] = passes
        return df


class MuonVeto(StringLichen):
    """Remove events in coincidence with Muon Veto triggers.
    It checks the distance in time (ns) between a reference position inside the waveform
    and the nearest MV trigger.
    The event is excluded if the nearest MV trigger falls in a [-2ms,+3ms] time window
    with respect to the reference position.
    It requires Proximity minitrees.
    https://xe1t-wiki.lngs.infn.it/doku.php?id=xenon:xenon1t:analysis:mv_cut_sr1
    Contact: Andrea Molinario <andrea.molinario@lngs.infn.it>
    """

    version = 1
    string = "nearest_muon_veto_trigger < -2000000 | nearest_muon_veto_trigger > 3000000"

<<<<<<< HEAD
class KryptonMisIdS1(StringLichen):
    """Remove events where the 32 keV S1 of Kr83m decay is identified as an S2.
    These events appear above the ER band since the S1 is from the 9 keV decay
    but the S2 is combined for a 41 keV event.
    See the note:
    https://xe1t-wiki.lngs.infn.it/doku.php?id=xenon:xenon1t:adam:inelastic:cuts:kr_contamination:mis_ided_s1
    Contact: Adam Brown <abrown@physik.uzh.ch>
    """
    version = 0
    string = "largest_other_s2 < 100 | largest_other_s2_delay_main_s1 < -3000 | largest_other_s2_delay_main_s1 > 0"
=======
class Flash(Lichen):
    """Cuts events within a flash. This is defined as the width were the BUSY on channel is "high".
    In addition an extended time-window around the flash is removed as well.
    The length of the extended time-window is not finalized yet
    Needs FlashIdentification minitree
    Information: https://xe1t-wiki.lngs.infn.it/doku.php?id=xenon:xenon1t:analysis:sciencerun1:flashercut
    Contact: Oliver Wack <oliver.wack@mpi-hd.mpg.de>
    """

    version = 0
    def _process(self,df):
        df.loc[:, self.name()]=((df['inside_flash']== False) &
                                ((df['nearest_flash']>120e9)|(df['nearest_flash']<(-10e9 - df['flashing_width']*1e9))))
        return df
    
>>>>>>> ecd6df0c
<|MERGE_RESOLUTION|>--- conflicted
+++ resolved
@@ -44,11 +44,8 @@
             S2PatternLikelihood(),
             S2Tails(),
             MuonVeto(),
-<<<<<<< HEAD
-            KryptonMisIdS1()
-=======
+            KryptonMisIdS1(),
             Flash()
->>>>>>> ecd6df0c
         ]
 
 
@@ -829,7 +826,7 @@
     version = 1
     string = "nearest_muon_veto_trigger < -2000000 | nearest_muon_veto_trigger > 3000000"
 
-<<<<<<< HEAD
+
 class KryptonMisIdS1(StringLichen):
     """Remove events where the 32 keV S1 of Kr83m decay is identified as an S2.
     These events appear above the ER band since the S1 is from the 9 keV decay
@@ -840,7 +837,8 @@
     """
     version = 0
     string = "largest_other_s2 < 100 | largest_other_s2_delay_main_s1 < -3000 | largest_other_s2_delay_main_s1 > 0"
-=======
+
+    
 class Flash(Lichen):
     """Cuts events within a flash. This is defined as the width were the BUSY on channel is "high".
     In addition an extended time-window around the flash is removed as well.
@@ -856,4 +854,3 @@
                                 ((df['nearest_flash']>120e9)|(df['nearest_flash']<(-10e9 - df['flashing_width']*1e9))))
         return df
     
->>>>>>> ecd6df0c
