--- conflicted
+++ resolved
@@ -218,14 +218,8 @@
             return df
                    
 class SignalOverPreS2Junk(RangeLichen):
-<<<<<<< HEAD
-    """Cut events with lot of peak area before main S2
-
-    (Currently not used)
-=======
     """Cut events with lot of peak area before main S2 (currently working for small s2s)
 
->>>>>>> 1205fc96
     Compare S1 and S2 area to the area of other peaks before interaction S2
 
     https://xecluster.lngs.infn.it/dokuwiki/doku.php?id=xenon:xenon1t:yuehuan:analysis:0sciencerun_signal_noise
