# -*- coding: utf-8 -*-
import numpy as np
from pax import units, configuration

PAX_CONFIG = configuration.load_configuration('XENON1T')
from lax.lichen import Lichen, RangeLichen, ManyLichen
from lax import __version__ as lax_version


class AllCuts(ManyLichen):
    version = lax_version

    def __init__(self):
        self.lichen_list = [
            FiducialCylinder1T(),
            InteractionExists(),
            S2Threshold(),
            InteractionPeaksBiggest(),
            S2AreaFractionTopCut(),
            S2SingleScatter(),
            DAQVetoCut(),
        ]


class LowEnergyCuts(AllCuts):
    def __init__(self):
        AllCuts.__init__(self)
        self.lichen_list[1] = S1LowEnergyRange()        
        
        self.lichen_list += [
            S1PatternLikelihood(),
            S2Width(),
            S1MaxPMT(),
        ]
    

class InteractionExists(RangeLichen):
    """Checks that there was a pairing of S1 and S2.

    """
    version = 0
    allowed_range = (0, np.inf)
    variable = 'cs1'


class S2Threshold(RangeLichen):
    """The S2 energy at which the trigger is perfectly efficient.

    See: https://xecluster.lngs.infn.it/dokuwiki/doku.php?id=xenon:xenon1t:analysis:firstresults:daqtriggerpaxefficiency
    """
    version = 0
    allowed_range = (150, np.inf)
    variable = 's2'


class S1LowEnergyRange(RangeLichen):
    """For isolating the low-energy band.

    """
    version = 0
    allowed_range = (0, 200)
    variable = 'cs1'

class S1MaxPMT(Lichen):
    """Cut events which have a high fraction of the area in a single PMT
    
    Cuts events which are mostly seen by one PMT.
    These events could be for example afterpulses or light emission. 
    This is the 99% quantile fit using pax 6.4.2 on Rn220 
    
    https://xecluster.lngs.infn.it/dokuwiki/doku.php?id=xenon:xenon1t:yuehuan:analysis:0sciencerun_s1_pmtmax
    
    Author: Julien Wulf <jwulf@physik.uzh.ch>
    """
    def pre(self, df):
        df.loc[:,'temp'] = 0.052 * df['s1'] + 4.15

    def _process(self, df):
        df.loc[:, self.__class__.__name__] = df['largest_hit_channel'] < df.temp
        return df
    
class FiducialCylinder1T(ManyLichen):
    """Fiducial volume cut.

    The fidicual volume cut defines the region in depth and radius that we
    trust and use for the exposure. This is the region where the background
    distribution is flat.

    This version of the cut is based pax v6.2 bg run 0 data. See the
    note first results fiducial volume note for the study of the definition.

    Author: Sander breur sanderb@nikhef.nl

    """
    version = 2

    def __init__(self):
        self.lichen_list = [self.Z(),
                            self.R()]

    class Z(RangeLichen):
        allowed_range = (-83.45, -13.45)
        variable = 'z'

    class R(RangeLichen):
        variable = 'r'  # Should add to minitrees

        def pre(self, df):
            df.loc[:, self.variable] = np.sqrt(df['x'] * df['x'] + df['y'] * df['y'])
            return df

        allowed_range = (0, 39.85)


class S2AreaFractionTopCut(Lichen):
    """Cuts events with an unusual fraction of S2 on top array.
    
    Primarily cuts gas events with a particularly large S2 AFT, also targets some
    strange / junk / other events with a low AFT.
    
    This cut has been checked on S2 ranges between 0 and 50 000 pe.
    
    Described in the note at: xenon:xenon1t:analysis:firstresults:s2_aft_cut_summary
    
    Author: Adam Brown abrown@physik.uzh.ch
    """

    def _process_v2(self, df):
        """This is a simple range cut which was chosen by eye.
        """
        allowed_range = (0.5, 0.72)
        aft_variable = 's2_area_fraction_top'
        df.loc[:, self.__class__.__name__] = ((df[aft_variable] < allowed_range[1]) &
                                               (df[aft_variable] > allowed_range[0]))
        return df

    def _process_v3(self, df):
        """This is a more complex and much tighter cut than version 2 from fitting
        the distribution in slices in S2 space and choosing the 0.5% and 99.5% quantile
        for each fit to give a theoretical acceptance of 99%.
        """
        def upper_limit_s2_aft(s2):
            return 0.6177399420527526 + 3.713166211522462e-08 * s2 + 0.5460484265254656 / np.log(s2)

        def lower_limit_s2_aft(s2):
            return 0.6648160611018054 - 2.590402853814859e-07 * s2 - 0.8531029789184852 / np.log(s2)

        aft_variable = 's2_area_fraction_top'
        s2_variable = 's2'
        df.loc[:, self.__class__.__name__] = ((df[aft_variable]
                                               < upper_limit_s2_aft(df[s2_variable])) &
                                              (df[aft_variable]
                                               > lower_limit_s2_aft(df[s2_variable])))

        return df

    def __init__(self, version=2):
        self.version = version
        if not version in [2, 3]:
            raise ValueError('Only versions 2 and 3 are implemented')

    def _process(self, df):
        if self.version == 2:
            return self._process_v2(df)
        elif self.version == 3:
            return self._process_v3(df)
        else:
            raise ValueError('Only versions 2 and 3 are implemented')


class InteractionPeaksBiggest(ManyLichen):
    """Ensuring main peak is larger than the other peak

    (Should not be a big requirement for pax_v6.5.0)
    """
    version = 0

    def __init__(self):
        self.lichen_list = [self.S1(),
                            self.S2()]

    class S1(Lichen):
        def _process(self, df):
            df.loc[:, self.__class__.__name__] = df.s1 > df.largest_other_s1
            return df

    class S2(Lichen):
        def _process(self, df):
            df.loc[:, self.__class__.__name__] = df.s2 > df.largest_other_s2
            return df

class DAQVetoCut(ManyLichen):
    """Check if DAQ busy or HE veto
    
    Make sure no DAQ vetos happen during your event. This
    automatically checks both busy and high-energy vetos. 
    
    Requires Proximity minitrees.
    
    https://xecluster.lngs.infn.it/dokuwiki/doku.php?id=xenon:xenon1t:analysis:firstresults:daqandnoise
    
    Author: Daniel Coderre <daniel.coderre@lhep.unibe.ch>
    """
    version = 0

    def __init__(self):
        self.lichen_list = [self.BusyCheck(),
                            self.HEVCheck()]

    class BusyCheck(Lichen):
        def _process(self, df):
            df.loc[:, self.__class__.__name__] = abs(df['nearest_busy'])> df['event_duration']/2
            return df

    class HEVCheck(Lichen):
        def _process(self, df):
            df.loc[:, self.__class__.__name__] = abs(df['nearest_hev']) > df['event_duration']/2
            return df
                   
class SignalOverPreS2Junk(RangeLichen):
    """Cut events with lot of peak area before main S2

    (Currently not used)
    Compare S1 and S2 area to the area of other peaks before interaction S2

    This cut value is made up.... or at least found in a random notebook.
    """
    version = 0
    allowed_range = (0.5, 10)
    variable = 'signal_over_pre_s2_junk'

    def pre(self, df):
        df.loc[:, self.variable] = (df.s2 + df.s1) / (df.area_before_main_s2)
        return df


class S2SingleScatter(Lichen):
    """Check that largest other S2 area is smaller than some bound.

    The single scatter is to cut an event if its largest_other_s2 is too large.
    As the largest_other_s2 takes a greater value when they originated from some real scatters
    in comparison, those from photo-ionization in single scatter cases would be smaller.

    """

    version = 2
    allowed_range = (0, np.inf)
    variable = 'temp'

    def other_s2_bound(self, s2):
        y0 = s2 * 0.00832 + 72.3
        y1 = s2 * 0.03 - 109

        d0 = 1 / (np.exp((s2 - 23300) * 5.91e-4) + 1)
        d1 = 1 / (np.exp((23300 - s2) * 5.91e-4) + 1)

        return y0 * d0 + y1 * d1
    
    def _process(self, df):
        df.loc[:, self.__class__.__name__] = df.largest_other_s2 < self.other_s2_bound(df.s2)
        return df
    
    
class S2SingleScatterSimple(Lichen):
    """Check that largest other S2 area is smaller than some bound.

<<<<<<< HEAD
    It's the low energy limit of the S2SingleScatter Cut 
    applies to S2 < 20000

    """
    version = 0
    allowed_range = (0, np.inf)
    variable = 'temp'

    def other_s2_bound(self, s2):
        return s2 * 0.00832 + 72.3 
    
    def _process(self, df):
        df.loc[:, self.__class__.__name__] = df.largest_other_s2 < self.other_s2_bound(df.s2)
        return df
    
    
class S2Width(ManyLichen):
    """S2 Width cut modeling the diffusion.
=======
    
class S1PatternLikelihood(Lichen):
    """Reject accidendal coicident events from lone s1 and lone s2.

       Details of the likelihood can be seen in the following note. Here, 97 quantile acceptance line estimated with Rn220 data (pax_v6.4.2) is used.
       https://xecluster.lngs.infn.it/dokuwiki/doku.php?id=xenon:xenon1t:analysis:summary_note:s1_pattern_likelihood_cut
     
       Requires Extended minitrees.
>>>>>>> 1fa5a423

       Author: Shingo Kazama <kazama@physik.uzh.ch>
    """

    version = 0

    def pre(self, df):
        df.loc[:,'temp'] = -2.39535 + 25.5857*pow(df['s1'], 0.5) + 1.30652*df['s1'] - 0.0638579*pow(df['s1'], 1.5)

    def _process(self, df):
        df.loc[:, self.__class__.__name__] = df['s1_pattern_fit'] < df.temp
        return df


class S2Width(ManyLichen):
    """S2 Width cut based on diffusion model.

    The S2 width cut compares the S2 width to what we could expect based on its
    depth in the detector. The inputs to this are the drift velocity and the
    diffusion constant. The allowed variation in S2 width is greater at low energy
    (since it is fluctuating statistically).

    The cut is roughly based on the observed distribution in AmBe and Rn data (paxv6.2.0)
    It is not described in any note, but you can see what it is doing in Sander's note here:
       https://xecluster.lngs.infn.it/dokuwiki/lib/exe/fetch.php?media=
       xenon:xenon1t:analysis:subgroup:backgrounds:meetings:170112_pb214_concentration_spectrum.html
    
    It should be applicable to data regardless of if it ER or NR; 
    above cS2 = 1e5 pe ERs the acceptance will go down due to track length effects.

    Author: Jelle, translation to lax by Chris.
    """
    version = 0

    def __init__(self):
        self.lichen_list = [self.S2WidthHigh(),
                            self.S2WidthLow()]

    def s2_width_model(self, z):
        diffusion_constant = PAX_CONFIG['WaveformSimulator']['diffusion_constant_liquid']
        v_drift = PAX_CONFIG['DEFAULT']['drift_velocity_liquid']

        w0 = 304 * units.ns
        return np.sqrt(w0 ** 2 - 3.6395 * diffusion_constant * z / v_drift ** 3)

    def subpre(self, df):
        # relative_s2_width
        df.loc[:, 'temp'] = df['s2_range_50p_area'] / S2Width.s2_width_model(self, df['z'])
        return df

    def relative_s2_width_bounds(s2, kind='high'):
        x = 0.3 * np.log10(np.clip(s2, 150, 7000))
        if kind == 'high':
            return 2.3 - x
        elif kind == 'low':
            return -0.3 + x
        raise ValueError("kind must be high or low")

    class S2WidthHigh(Lichen):
        def pre(self, df):
            return S2Width.subpre(self, df)

        def _process(self, df):
            df.loc[:, self.__class__.__name__] = (df.temp <= S2Width.relative_s2_width_bounds(df.s2,
                                                                                              kind='high'))
            return df

    class S2WidthLow(RangeLichen):
        def pre(self, df):
            return S2Width.subpre(self, df)

        def _process(self, df):
            df.loc[:, self.__class__.__name__] = (S2Width.relative_s2_width_bounds(df.s2,
                                                                                   kind='low') <= df.temp)
            return df<|MERGE_RESOLUTION|>--- conflicted
+++ resolved
@@ -264,7 +264,6 @@
 class S2SingleScatterSimple(Lichen):
     """Check that largest other S2 area is smaller than some bound.
 
-<<<<<<< HEAD
     It's the low energy limit of the S2SingleScatter Cut 
     applies to S2 < 20000
 
@@ -279,11 +278,6 @@
     def _process(self, df):
         df.loc[:, self.__class__.__name__] = df.largest_other_s2 < self.other_s2_bound(df.s2)
         return df
-    
-    
-class S2Width(ManyLichen):
-    """S2 Width cut modeling the diffusion.
-=======
     
 class S1PatternLikelihood(Lichen):
     """Reject accidendal coicident events from lone s1 and lone s2.
@@ -292,7 +286,6 @@
        https://xecluster.lngs.infn.it/dokuwiki/doku.php?id=xenon:xenon1t:analysis:summary_note:s1_pattern_likelihood_cut
      
        Requires Extended minitrees.
->>>>>>> 1fa5a423
 
        Author: Shingo Kazama <kazama@physik.uzh.ch>
     """
