--- conflicted
+++ resolved
@@ -819,7 +819,6 @@
     version = 1
 
     def _process(self, df):
-<<<<<<< HEAD
         df.loc[:, self.name()] = True
         mask = df.eval('s2 > 0')
         df.loc[mask, 'temp'] = 0.152 * np.sin((df['r_observed_nn'] + 4.10) / 7.99 * 2 * np.pi) \
@@ -828,11 +827,5 @@
                               - 2 * (r_observed_nn - r_observed_tpf) * temp + temp**2) ** 0.5'
         df.loc[mask, self.name()] = df.eval('{cdist} < 3.215 * exp(- s2 / 155) + 1.24 * exp( - s2 / 842) + 1.16' \
                                          .format(cdist = corrected_distance))
-=======
-        df.loc[:, self.name()] = (((df['x_observed_nn'] - df['x_observed_tpf'])**2 +
-                                   (df['y_observed_nn'] - df['y_observed_tpf'])**2 < 6) &
-                                  (df['r_observed_nn']**2 - df['r_observed_tpf']**2 > -80) &
-                                  (df['r_observed_nn']**2 - df['r_observed_tpf']**2 < 140))
-
->>>>>>> 987d7df8
+
         return df