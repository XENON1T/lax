--- conflicted
+++ resolved
@@ -59,7 +59,6 @@
     """
     version = 0
 
-<<<<<<< HEAD
 class Fiducial(ManyLichen):
     """Fiducial volume cut.
 
@@ -75,9 +74,6 @@
     Author: Sander breur sanderb@nikhef.nl
 
     """
-
-=======
->>>>>>> 978b30a8
     def __init__(self):
         self.lichen_list = [self.Z(),
                             self.R()]
