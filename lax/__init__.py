--- conflicted
+++ resolved
@@ -1,8 +1,4 @@
-<<<<<<< HEAD
 __version__ = '0.4.0'
-=======
-__version__ = '0.2.2'
 
 import lax.lichen
-import lax.lichens
->>>>>>> f903ed85
+import lax.lichens